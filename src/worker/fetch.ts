--- conflicted
+++ resolved
@@ -51,7 +51,6 @@
 			requesturl.pathname.startsWith(this.config.prefix + "blob:") ||
 			requesturl.pathname.startsWith(this.config.prefix + "data:")
 		) {
-<<<<<<< HEAD
 			let dataurl = requesturl.pathname.substring(this.config.prefix.length);
 			if (dataurl.startsWith("blob:")) {
 				let origin = new URL(dataurl.substring("blob:".length));
@@ -59,23 +58,7 @@
 				console.log(dataurl);
 			}
 
-			let response: Response = await fetch(dataurl, {
-				// this is extremely redundant but i don't care
-				// method: request.method,
-				// body: request.body,
-				// headers: request.headers,
-				// credentials: "omit",
-				// mode: request.mode === "cors" ? request.mode : "same-origin",
-				// cache: request.cache,
-				// redirect: "manual",
-				// //@ts-ignore
-				// duplex: "half",
-			});
-=======
-			const response: Response = await fetch(
-				requesturl.pathname.substring(this.config.prefix.length)
-			);
->>>>>>> 6e1733fd
+			let response: Response = await fetch(dataurl, {});
 
 			let body: BodyType;
 
