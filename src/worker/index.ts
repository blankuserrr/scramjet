--- conflicted
+++ resolved
@@ -1,20 +1,12 @@
 import { FakeServiceWorker } from "./fakesw";
 import { swfetch } from "./fetch";
 import type BareClient from "@mercuryworkshop/bare-mux";
-<<<<<<< HEAD
 import { ScramjetConfig } from "../types";
 import { $scramjet, loadCodecs } from "../scramjet";
 
 export class ScramjetServiceWorker extends EventTarget {
 	client: BareClient;
 	config: ScramjetConfig;
-	threadpool: ScramjetThreadpool;
-=======
-
-export class ScramjetServiceWorker extends EventTarget {
-	client: BareClient;
-	config: typeof self.$scramjet.config;
->>>>>>> a94f969a
 
 	syncPool: Record<number, (val?: any) => void> = {};
 	synctoken = 0;
