--- conflicted
+++ resolved
@@ -1,17 +1,8 @@
-<<<<<<< HEAD
-import { decodeUrl, encodeUrl } from "../shared/rewriters/url"
+import { encodeUrl } from "../shared/rewriters/url"; 
 
 window.$sImport = function(base) {
   return function(url) {
     let resolved = new URL(url, base).href
-    console.log(resolved)
     return (function() { }.constructor(`return import("${encodeUrl(resolved)}")`))();
   }
-}
-=======
-import { encodeUrl } from "../shared/rewriters/url";
-
-window.$sImport = function (url) {
-	return function () {}.constructor(`return import("${encodeUrl(url)}")`)();
-};
->>>>>>> 0088a705
+}