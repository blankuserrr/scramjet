--- conflicted
+++ resolved
@@ -1,44 +1,25 @@
-// @ts-nocheck
-import { encodeUrl, decodeUrl } from "../shared";
-
-export function LocationProxy() {
-    const loc = new URL(decodeUrl(location.href));
-    loc.assign = (url: string) => location.assign(encodeUrl(url));
-    loc.reload = () => location.reload();
-    loc.replace = (url: string) => location.replace(encodeUrl(url));
-    loc.toString = () => loc.href;
-
-<<<<<<< HEAD
-    return loc;
-}
-
-const loc = urlLocation();
-export const locationProxy = new Proxy(window.location, {
-    get(target, prop) {
-        return loc[prop];
-    },
-=======
-    return new Proxy(window.location, {
-        get(target, prop) {
-            return loc[prop];
-        },
-        
-        set(obj, prop, value) {
-            if (prop === "href") {
-                location.href = encodeUrl(value);
-            } else {
-                loc[prop] = value;
-            }
->>>>>>> 38f7a5e5
-
-    set(obj, prop, value) {
-        if (prop === "href") {
-            location.href = encodeUrl(value);
-        } else {
-            loc[prop] = value;
-        }
-
-        return true;
-    }
-})
-
+// @ts-nocheck
+import { encodeUrl, decodeUrl } from "../shared";
+
+const loc = new URL(decodeUrl(location.href));
+loc.assign = (url: string) => location.assign(encodeUrl(url));
+loc.reload = () => location.reload();
+loc.replace = (url: string) => location.replace(encodeUrl(url));
+loc.toString = () => loc.href;
+
+export const locationProxy = new Proxy(window.location, {
+    get(target, prop) {
+        return loc[prop];
+    },
+
+    set(obj, prop, value) {
+        if (prop === "href") {
+            location.href = encodeUrl(value);
+        } else {
+            loc[prop] = value;
+        }
+
+        return true;
+    }
+})
+