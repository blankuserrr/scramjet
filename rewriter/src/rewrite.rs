--- conflicted
+++ resolved
@@ -419,11 +419,7 @@
 }
 
 // js MUST not be able to get a reference to any of these because sbx
-<<<<<<< HEAD
-const UNSAFE_GLOBALS: [&str; 10] = [
-=======
 const UNSAFE_GLOBALS: &[&str] = &[
->>>>>>> a94f969a
 	"window",
 	"self",
 	"globalThis",
