--- conflicted
+++ resolved
@@ -52,196 +52,6 @@
 }
 
 impl<'a> Visit<'a> for Rewriter {
-<<<<<<< HEAD
-    fn visit_identifier_reference(&mut self, it: &IdentifierReference<'a>) {
-        // self.jschanges.push(JsChange::GenericChange {
-        //     span: it.span,
-        //     text: format!(
-        //         "({}(typeof {} == 'undefined' || {}, (()=>{{ try {{return arguments}} catch(_){{}} }})()))",
-        //         self.wrapfn, it.name, it.name
-        //     ),
-        // });
-        if UNSAFE_GLOBALS.contains(&it.name.to_string().as_str()) {
-            self.jschanges.push(JsChange::GenericChange {
-                span: it.span,
-                text: format!("({}({}))", self.config.wrapfn, it.name),
-            });
-        }
-    }
-    fn visit_this_expression(&mut self, it: &oxc_ast::ast::ThisExpression) {
-        self.jschanges.push(JsChange::GenericChange {
-            span: it.span,
-            text: format!("({}(this))", self.config.wrapfn),
-        });
-    }
-
-    fn visit_debugger_statement(&mut self, it: &oxc_ast::ast::DebuggerStatement) {
-        // delete debugger statements entirely. some sites will spam debugger as an anti-debugging measure, and we don't want that!
-        self.jschanges.push(JsChange::GenericChange {
-            span: it.span,
-            text: "".to_string(),
-        });
-    }
-
-    // we can't overwrite window.eval in the normal way because that would make everything an
-    // indirect eval, which could break things. we handle that edge case here
-    fn visit_call_expression(&mut self, it: &oxc_ast::ast::CallExpression<'a>) {
-        if let Expression::Identifier(s) = &it.callee {
-            // if it's optional that actually makes it an indirect eval which is handled separately
-            if s.name == "eval" && !it.optional {
-                self.jschanges.push(JsChange::GenericChange {
-                    span: Span::new(s.span.start, s.span.end + 1),
-                    text: format!("eval({}(", self.config.rewritefn),
-                });
-                self.jschanges.push(JsChange::GenericChange {
-                    span: Span::new(it.span.end, it.span.end),
-                    text: ")".to_string(),
-                });
-
-                // then we walk the arguments, but not the callee, since we want it to resolve to
-                // the real eval
-                walk::walk_arguments(self, &it.arguments);
-                return;
-            }
-        }
-        walk::walk_call_expression(self, it);
-    }
-
-    fn visit_import_declaration(&mut self, it: &oxc_ast::ast::ImportDeclaration<'a>) {
-        let name = it.source.value.to_string();
-        let text = self.rewrite_url(name);
-        self.jschanges.push(JsChange::GenericChange {
-            span: it.source.span,
-            text,
-        });
-        walk::walk_import_declaration(self, it);
-    }
-    fn visit_import_expression(&mut self, it: &oxc_ast::ast::ImportExpression<'a>) {
-        self.jschanges.push(JsChange::GenericChange {
-            span: Span::new(it.span.start, it.span.start + 6),
-            text: format!("({}(\"{}\"))", self.config.importfn, self.base),
-        });
-        walk::walk_import_expression(self, it);
-    }
-
-    fn visit_export_all_declaration(&mut self, it: &oxc_ast::ast::ExportAllDeclaration<'a>) {
-        let name = it.source.value.to_string();
-        let text = self.rewrite_url(name);
-        self.jschanges.push(JsChange::GenericChange {
-            span: it.source.span,
-            text,
-        });
-    }
-
-    fn visit_export_named_declaration(&mut self, it: &oxc_ast::ast::ExportNamedDeclaration<'a>) {
-        if let Some(source) = &it.source {
-            let name = source.value.to_string();
-            let text = self.rewrite_url(name);
-            self.jschanges.push(JsChange::GenericChange {
-                span: source.span,
-                text,
-            });
-        }
-        // do not walk further, we don't want to rewrite the identifiers
-    }
-
-    #[cfg(feature = "debug")]
-    fn visit_try_statement(&mut self, it: &oxc_ast::ast::TryStatement<'a>) {
-        // for debugging we need to know what the error was
-
-        if let Some(h) = &it.handler {
-            if let Some(name) = &h.param {
-                if let Some(name) = name.pattern.get_identifier() {
-                    self.jschanges.push(JsChange::GenericChange {
-                        span: Span::new(h.body.span.start + 1, h.body.span.start + 1),
-                        text: format!("$scramerr({});", name),
-                    });
-                }
-            }
-        }
-    }
-
-    fn visit_object_expression(&mut self, it: &oxc_ast::ast::ObjectExpression<'a>) {
-        for prop in &it.properties {
-            #[allow(clippy::single_match)]
-            match prop {
-                ObjectPropertyKind::ObjectProperty(p) => match &p.value {
-                    Expression::Identifier(s) => {
-                        if UNSAFE_GLOBALS.contains(&s.name.to_string().as_str()) && p.shorthand {
-                            self.jschanges.push(JsChange::GenericChange {
-                                span: s.span,
-                                text: format!("{}: ({}({}))", s.name, self.config.wrapfn, s.name),
-                            });
-                            return;
-                        }
-                    }
-                    _ => {}
-                },
-                _ => {}
-            }
-        }
-
-        walk::walk_object_expression(self, it);
-    }
-
-    fn visit_return_statement(&mut self, it: &oxc_ast::ast::ReturnStatement<'a>) {
-        if let Some(arg) = &it.argument {
-            self.jschanges.push(JsChange::GenericChange {
-                span: Span::new(it.span.start + 6, it.span.start + 6),
-                text: format!(" $scramdbg((()=>{{ try {{return arguments}} catch(_){{}} }})(),("),
-            });
-            self.jschanges.push(JsChange::GenericChange {
-                span: Span::new(expression_span(arg).end, expression_span(arg).end),
-                text: format!("))"),
-            });
-        }
-        walk::walk_return_statement(self, it);
-    }
-
-    // we don't want to rewrite the identifiers here because of a very specific edge case
-    fn visit_for_in_statement(&mut self, it: &oxc_ast::ast::ForInStatement<'a>) {
-        walk::walk_statement(self, &it.body);
-    }
-    fn visit_for_of_statement(&mut self, it: &oxc_ast::ast::ForOfStatement<'a>) {
-        walk::walk_statement(self, &it.body);
-    }
-
-    fn visit_update_expression(&mut self, it: &oxc_ast::ast::UpdateExpression<'a>) {
-        // then no, don't walk it, we don't care
-        return;
-    }
-
-    fn visit_assignment_expression(&mut self, it: &oxc_ast::ast::AssignmentExpression<'a>) {
-        #[allow(clippy::single_match)]
-        match &it.left {
-            AssignmentTarget::AssignmentTargetIdentifier(s) => {
-                if ["location"].contains(&s.name.to_string().as_str()) {
-                    self.jschanges.push(JsChange::Assignment {
-                        name: s.name.to_string(),
-                        entirespan: it.span,
-                        rhsspan: expression_span(&it.right),
-                        op: it.operator,
-                    });
-
-                    // avoid walking rest of tree, i would need to figure out nested rewrites
-                    // somehow
-                    return;
-                }
-            }
-            AssignmentTarget::ArrayAssignmentTarget(_) => {
-                // [location] = ["https://example.com"]
-                // this is such a ridiculously specific edge case. just ignore it
-                return;
-            }
-            _ => {
-                // only walk the left side if it isn't an identifier, we can't replace the
-                // identifier with a function obviously
-                walk::walk_assignment_target(self, &it.left);
-            }
-        }
-        walk::walk_expression(self, &it.right);
-    }
-=======
 	fn visit_identifier_reference(&mut self, it: &IdentifierReference<'a>) {
 		// self.jschanges.push(JsChange::GenericChange {
 		//     span: it.span,
@@ -374,9 +184,16 @@
 	}
 
 	fn visit_return_statement(&mut self, it: &oxc_ast::ast::ReturnStatement<'a>) {
-		self.jschanges.push(JsChange::DebugInject {
-			span: Span::new(it.span.start + 6, it.span.start + 6),
-		});
+		if let Some(arg) = &it.argument {
+			self.jschanges.push(JsChange::GenericChange {
+				span: Span::new(it.span.start + 6, it.span.start + 6),
+				text: format!(" $scramdbg((()=>{{ try {{return arguments}} catch(_){{}} }})(),("),
+			});
+			self.jschanges.push(JsChange::GenericChange {
+				span: Span::new(expression_span(arg).end, expression_span(arg).end),
+				text: format!("))"),
+			});
+		}
 		walk::walk_return_statement(self, it);
 	}
 
@@ -422,7 +239,6 @@
 		}
 		walk::walk_expression(self, &it.right);
 	}
->>>>>>> f0e8aed6
 }
 
 fn expression_span(e: &Expression) -> Span {
