pub mod rewrite;

use std::{panic, str::FromStr};

use js_sys::{Function, Object, Reflect};
use rewrite::{rewrite, Config, EncodeFn};
use thiserror::Error;
use url::Url;
use wasm_bindgen::prelude::*;

#[derive(Debug, Error)]
pub enum RewriterError {
	#[error("JS: {0}")]
	Js(String),
	#[error("URL parse error: {0}")]
	Url(#[from] url::ParseError),

	#[error("{0} was not {1}")]
	Not(String, &'static str),
	#[error("❗❗❗ ❗❗❗ REWRITER OFFSET OOB FAIL ❗❗❗ ❗❗❗")]
	Oob,
}

impl From<JsValue> for RewriterError {
	fn from(value: JsValue) -> Self {
		Self::Js(format!("{:?}", value))
	}
}

impl From<RewriterError> for JsValue {
	fn from(value: RewriterError) -> Self {
		JsError::from(value).into()
	}
}

impl RewriterError {
	fn not_str(x: &str, obj: &JsValue) -> Self {
		Self::Not(format!("{:?} in {:?}", x, obj), "string")
	}

	fn not_fn(obj: JsValue) -> Self {
		Self::Not(format!("{:?}", obj), "function")
	}

	fn not_bool(obj: &JsValue) -> Self {
		Self::Not(format!("{:?}", obj), "bool")
	}
}

pub type Result<T> = std::result::Result<T, RewriterError>;

#[wasm_bindgen]
extern "C" {
	#[wasm_bindgen(js_namespace = console)]
	fn error(s: &str);
}

#[wasm_bindgen]
pub fn init() {
	panic::set_hook(Box::new(console_error_panic_hook::hook));
}

fn create_encode_function(encode: JsValue) -> Result<EncodeFn> {
	let encode = encode.dyn_into::<Function>()?;

	Ok(Box::new(move |str| {
		encode
			.call1(&JsValue::NULL, &str.into())
			.unwrap()
			.as_string()
			.unwrap()
			.to_string()
	}))
}

fn get_obj(obj: &JsValue, k: &str) -> Result<JsValue> {
	Ok(Reflect::get(obj, &k.into())?)
}

fn get_str(obj: &JsValue, k: &str) -> Result<String> {
	Reflect::get(obj, &k.into())?
		.as_string()
		.ok_or_else(|| RewriterError::not_str(k, obj))
}

fn get_flag(scramjet: &Object, url: &str, flag: &str) -> Result<bool> {
	let fenabled = get_obj(scramjet, "flagEnabled")?
		.dyn_into::<Function>()
		.map_err(RewriterError::not_fn)?;
	let ret = fenabled.call2(
		&JsValue::NULL,
		&flag.into(),
		&web_sys::Url::new(url).expect("invalid url").into(),
	)?;

	ret.as_bool().ok_or_else(|| RewriterError::not_bool(&ret))
}

<<<<<<< HEAD
fn get_config(scramjet: &Object, url: &str) -> Config {
	let codec = &get_obj(scramjet, "codec");
	let config = &get_obj(scramjet, "config");
	let globals = &get_obj(config, "globals");

	Config {
		prefix: get_str(config, "prefix"),
		encode: create_encode_function(get_obj(codec, "encode")),

		wrapfn: get_str(globals, "wrapfn"),
		importfn: get_str(globals, "importfn"),
		rewritefn: get_str(globals, "rewritefn"),
		metafn: get_str(globals, "metafn"),
		setrealmfn: get_str(globals, "setrealmfn"),
		pushsourcemapfn: get_str(globals, "pushsourcemapfn"),

		do_sourcemaps: get_flag(scramjet, url, "sourcemaps"),
		capture_errors: get_flag(scramjet, url, "captureErrors"),
		scramitize: get_flag(scramjet, url, "scramitize"),
		strict_rewrites: get_flag(scramjet, url, "strictRewrites"),
	}
=======
fn get_config(scramjet: &Object, url: &str) -> Result<Config> {
	let codec = &get_obj(scramjet, "codec")?;
	let config = &get_obj(scramjet, "config")?;
	let globals = &get_obj(config, "globals")?;

	Ok(Config {
		prefix: get_str(config, "prefix")?,
		encode: create_encode_function(get_obj(codec, "encode")?)?,

		wrapfn: get_str(globals, "wrapfn")?,
		importfn: get_str(globals, "importfn")?,
		rewritefn: get_str(globals, "rewritefn")?,
		metafn: get_str(globals, "metafn")?,
		setrealmfn: get_str(globals, "setrealmfn")?,
		pushsourcemapfn: get_str(globals, "pushsourcemapfn")?,

		do_sourcemaps: get_flag(scramjet, url, "sourcemaps")?,
		capture_errors: get_flag(scramjet, url, "captureErrors")?,
		scramitize: get_flag(scramjet, url, "scramitize")?,
	})
>>>>>>> 6fc47306
}

#[cfg(feature = "drm")]
#[inline(always)]
fn drmcheck() -> bool {
	use js_sys::global;
	use obfstr::obfstr;

	let true_origin = get_str(&get_obj(&global(), obfstr!("location")), obfstr!("origin"));
	return vec![obfstr!("http://localhost:1337")].contains(&true_origin.as_str());
}

#[wasm_bindgen]
pub fn rewrite_js(js: &str, url: &str, scramjet: &Object) -> Result<Vec<u8>> {
	#[cfg(feature = "drm")]
	if !drmcheck() {
		return Vec::new();
	}

	rewrite(js, Url::from_str(url)?, get_config(scramjet, url)?)
}

#[wasm_bindgen]
pub fn rewrite_js_from_arraybuffer(js: &[u8], url: &str, scramjet: &Object) -> Result<Vec<u8>> {
	#[cfg(feature = "drm")]
	if !drmcheck() {
		return Vec::new();
	}

	// we know that this is a valid utf-8 string
	let js = unsafe { std::str::from_utf8_unchecked(js) };

	rewrite(js, Url::from_str(url)?, get_config(scramjet, url)?)
}<|MERGE_RESOLUTION|>--- conflicted
+++ resolved
@@ -96,29 +96,6 @@
 	ret.as_bool().ok_or_else(|| RewriterError::not_bool(&ret))
 }
 
-<<<<<<< HEAD
-fn get_config(scramjet: &Object, url: &str) -> Config {
-	let codec = &get_obj(scramjet, "codec");
-	let config = &get_obj(scramjet, "config");
-	let globals = &get_obj(config, "globals");
-
-	Config {
-		prefix: get_str(config, "prefix"),
-		encode: create_encode_function(get_obj(codec, "encode")),
-
-		wrapfn: get_str(globals, "wrapfn"),
-		importfn: get_str(globals, "importfn"),
-		rewritefn: get_str(globals, "rewritefn"),
-		metafn: get_str(globals, "metafn"),
-		setrealmfn: get_str(globals, "setrealmfn"),
-		pushsourcemapfn: get_str(globals, "pushsourcemapfn"),
-
-		do_sourcemaps: get_flag(scramjet, url, "sourcemaps"),
-		capture_errors: get_flag(scramjet, url, "captureErrors"),
-		scramitize: get_flag(scramjet, url, "scramitize"),
-		strict_rewrites: get_flag(scramjet, url, "strictRewrites"),
-	}
-=======
 fn get_config(scramjet: &Object, url: &str) -> Result<Config> {
 	let codec = &get_obj(scramjet, "codec")?;
 	let config = &get_obj(scramjet, "config")?;
@@ -138,8 +115,8 @@
 		do_sourcemaps: get_flag(scramjet, url, "sourcemaps")?,
 		capture_errors: get_flag(scramjet, url, "captureErrors")?,
 		scramitize: get_flag(scramjet, url, "scramitize")?,
+		strict_rewrites: get_flag(scramjet, url, "strictRewrites")?,
 	})
->>>>>>> 6fc47306
 }
 
 #[cfg(feature = "drm")]
